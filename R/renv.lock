{
  "R": {
    "Version": "4.2.2",
    "Repositories": [
      {
        "Name": "CRAN",
        "URL": "https://cloud.r-project.org"
      }
    ]
  },
  "Packages": {
    "R6": {
      "Package": "R6",
      "Version": "2.5.1",
      "Source": "Repository",
      "Repository": "CRAN",
      "Requirements": [
        "R"
      ],
      "Hash": "470851b6d5d0ac559e9d01bb352b4021"
    },
    "Rcpp": {
      "Package": "Rcpp",
      "Version": "1.0.10",
      "Source": "Repository",
      "Repository": "CRAN",
      "Requirements": [
        "methods",
        "utils"
      ],
      "Hash": "e749cae40fa9ef469b6050959517453c"
    },
    "argparser": {
      "Package": "argparser",
      "Version": "0.7.1",
      "Source": "Repository",
      "Repository": "CRAN",
      "Requirements": [
        "methods"
      ],
      "Hash": "ef22bb1e708cb17be24197f9d85ff481"
    },
    "arrow": {
      "Package": "arrow",
      "Version": "11.0.0.3",
      "Source": "Repository",
      "Repository": "CRAN",
      "Requirements": [
        "R",
        "R6",
        "assertthat",
        "bit64",
        "cpp11",
        "glue",
        "methods",
        "purrr",
        "rlang",
        "stats",
        "tidyselect",
        "utils",
        "vctrs"
      ],
      "Hash": "e861b81e0b87a2f133a688c985953508"
    },
    "askpass": {
      "Package": "askpass",
      "Version": "1.1",
      "Source": "Repository",
      "Repository": "CRAN",
      "Requirements": [
        "sys"
      ],
      "Hash": "e8a22846fff485f0be3770c2da758713"
    },
    "assertthat": {
      "Package": "assertthat",
      "Version": "0.2.1",
      "Source": "Repository",
      "Repository": "CRAN",
      "Requirements": [
        "tools"
      ],
      "Hash": "50c838a310445e954bc13f26f26a6ecf"
    },
    "backports": {
      "Package": "backports",
      "Version": "1.4.1",
      "Source": "Repository",
      "Repository": "CRAN",
      "Requirements": [
        "R"
      ],
      "Hash": "c39fbec8a30d23e721980b8afb31984c"
    },
    "bit": {
      "Package": "bit",
      "Version": "4.0.5",
      "Source": "Repository",
      "Repository": "CRAN",
      "Requirements": [
        "R"
      ],
      "Hash": "d242abec29412ce988848d0294b208fd"
    },
    "bit64": {
      "Package": "bit64",
      "Version": "4.0.5",
      "Source": "Repository",
      "Repository": "CRAN",
      "Requirements": [
        "R",
        "bit",
        "methods",
        "stats",
        "utils"
      ],
      "Hash": "9fe98599ca456d6552421db0d6772d8f"
    },
    "cli": {
      "Package": "cli",
      "Version": "3.6.1",
      "Source": "Repository",
      "Repository": "CRAN",
      "Requirements": [
        "R",
        "utils"
      ],
      "Hash": "89e6d8219950eac806ae0c489052048a"
    },
    "clipr": {
      "Package": "clipr",
      "Version": "0.8.0",
      "Source": "Repository",
      "Repository": "CRAN",
      "Requirements": [
        "utils"
      ],
      "Hash": "3f038e5ac7f41d4ac41ce658c85e3042"
    },
    "cpp11": {
      "Package": "cpp11",
      "Version": "0.4.3",
      "Source": "Repository",
      "Repository": "CRAN",
      "Hash": "ed588261931ee3be2c700d22e94a29ab"
    },
    "crayon": {
      "Package": "crayon",
      "Version": "1.5.2",
      "Source": "Repository",
      "Repository": "CRAN",
      "Requirements": [
        "grDevices",
        "methods",
        "utils"
      ],
      "Hash": "e8a1e41acf02548751f45c718d55aa6a"
    },
    "curl": {
      "Package": "curl",
      "Version": "5.0.0",
      "Source": "Repository",
      "Repository": "CRAN",
      "Requirements": [
        "R"
      ],
      "Hash": "e4f97056611e8e6b8b852d13b7400cf1"
    },
    "data.table": {
      "Package": "data.table",
      "Version": "1.14.8",
      "Source": "Repository",
      "Repository": "CRAN",
      "Requirements": [
        "R",
        "methods"
      ],
      "Hash": "b4c06e554f33344e044ccd7fdca750a9"
    },
    "fansi": {
      "Package": "fansi",
      "Version": "1.0.4",
      "Source": "Repository",
      "Repository": "CRAN",
      "Requirements": [
        "R",
        "grDevices",
        "utils"
      ],
      "Hash": "1d9e7ad3c8312a192dea7d3db0274fde"
    },
    "fst": {
      "Package": "fst",
      "Version": "0.9.8",
      "Source": "Repository",
      "Repository": "CRAN",
      "Requirements": [
        "R",
        "Rcpp",
        "fstcore"
      ],
      "Hash": "34637e000c63c3de8d8aafceb82fd082"
    },
    "fstcore": {
      "Package": "fstcore",
      "Version": "0.9.14",
      "Source": "Repository",
      "Repository": "CRAN",
      "Requirements": [
        "R",
        "Rcpp"
      ],
      "Hash": "4b8819aaa8d1ce9b0f999d23ad24f96b"
    },
    "glue": {
      "Package": "glue",
      "Version": "1.6.2",
      "Source": "Repository",
      "Repository": "CRAN",
      "Requirements": [
        "R",
        "methods"
      ],
      "Hash": "4f2596dfb05dac67b9dc558e5c6fba2e"
    },
    "hms": {
      "Package": "hms",
      "Version": "1.1.3",
      "Source": "Repository",
      "Repository": "CRAN",
      "Requirements": [
        "lifecycle",
        "methods",
        "pkgconfig",
        "rlang",
        "vctrs"
      ],
      "Hash": "b59377caa7ed00fa41808342002138f9"
    },
    "jsonlite": {
      "Package": "jsonlite",
      "Version": "1.8.4",
      "Source": "Repository",
      "Repository": "CRAN",
      "Requirements": [
        "methods"
      ],
      "Hash": "a4269a09a9b865579b2635c77e572374"
    },
    "lifecycle": {
      "Package": "lifecycle",
      "Version": "1.0.3",
      "Source": "Repository",
      "Repository": "CRAN",
      "Requirements": [
        "R",
        "cli",
        "glue",
        "rlang"
      ],
      "Hash": "001cecbeac1cff9301bdc3775ee46a86"
    },
    "magrittr": {
      "Package": "magrittr",
      "Version": "2.0.3",
      "Source": "Repository",
      "Repository": "CRAN",
      "Requirements": [
        "R"
      ],
      "Hash": "7ce2733a9826b3aeb1775d56fd305472"
    },
    "openssl": {
      "Package": "openssl",
      "Version": "2.0.6",
      "Source": "Repository",
      "Repository": "CRAN",
      "Requirements": [
        "askpass"
      ],
      "Hash": "0f7cd2962e3044bb940cca4f4b5cecbe"
    },
    "pillar": {
      "Package": "pillar",
      "Version": "1.8.1",
      "Source": "Repository",
      "Repository": "CRAN",
      "Requirements": [
        "cli",
        "fansi",
        "glue",
        "lifecycle",
        "rlang",
        "utf8",
        "utils",
        "vctrs"
      ],
      "Hash": "f2316df30902c81729ae9de95ad5a608"
    },
    "pkgconfig": {
      "Package": "pkgconfig",
      "Version": "2.0.3",
      "Source": "Repository",
      "Repository": "CRAN",
      "Requirements": [
        "utils"
      ],
      "Hash": "01f28d4278f15c76cddbea05899c5d6f"
    },
    "prettyunits": {
      "Package": "prettyunits",
      "Version": "1.1.1",
      "Source": "Repository",
      "Repository": "CRAN",
      "Hash": "95ef9167b75dde9d2ccc3c7528393e7e"
    },
    "progress": {
      "Package": "progress",
      "Version": "1.2.2",
      "Source": "Repository",
      "Repository": "CRAN",
      "Requirements": [
        "R6",
        "crayon",
        "hms",
        "prettyunits"
      ],
      "Hash": "14dc9f7a3c91ebb14ec5bb9208a07061"
    },
    "prt": {
      "Package": "prt",
      "Version": "0.1.5",
      "Source": "Repository",
      "Repository": "CRAN",
      "Requirements": [
        "assertthat",
        "backports",
        "cli",
        "crayon",
        "data.table",
        "fansi",
        "fst",
        "pillar",
        "rlang",
        "tibble",
        "utils",
        "vctrs"
      ],
      "Hash": "ddb60e3bba3311d59684443603130119"
    },
    "purrr": {
      "Package": "purrr",
      "Version": "1.0.1",
      "Source": "Repository",
      "Repository": "CRAN",
      "Requirements": [
        "R",
        "cli",
        "lifecycle",
        "magrittr",
        "rlang",
        "vctrs"
      ],
      "Hash": "d71c815267c640f17ddbf7f16144b4bb"
    },
    "readr": {
      "Package": "readr",
      "Version": "2.1.4",
      "Source": "Repository",
      "Repository": "CRAN",
      "Requirements": [
        "R",
        "R6",
        "cli",
        "clipr",
        "cpp11",
        "crayon",
        "hms",
        "lifecycle",
        "methods",
        "rlang",
        "tibble",
        "tzdb",
        "utils",
        "vroom"
      ],
      "Hash": "b5047343b3825f37ad9d3b5d89aa1078"
    },
<<<<<<< HEAD
=======
    "renv": {
      "Package": "renv",
      "Version": "0.17.3",
      "Source": "Repository",
      "Repository": "CRAN",
      "Requirements": [
        "utils"
      ],
      "Hash": "4543b8cd233ae25c6aba8548be9e747e"
    },
    "ricu": {
      "Package": "ricu",
      "Version": "0.5.5",
      "Source": "GitHub",
      "RemoteType": "github",
      "RemoteHost": "api.github.com",
      "RemoteRepo": "ricu-package",
      "RemoteUsername": "prockenschaub",
      "RemoteRef": "monkeypatch",
      "RemoteSha": "b75882daab2c3f170f31a6df78163aaf93314b0d",
      "Requirements": [
        "R",
        "assertthat",
        "backports",
        "cli",
        "curl",
        "data.table",
        "fansi",
        "fst",
        "jsonlite",
        "methods",
        "openssl",
        "prt",
        "readr",
        "rlang",
        "stats",
        "tibble",
        "utils",
        "vctrs"
      ],
      "Hash": "2681cdea2f2f3446691071ea30f745b5"
    },
>>>>>>> ce991f96
    "rlang": {
      "Package": "rlang",
      "Version": "1.1.0",
      "Source": "Repository",
      "Repository": "CRAN",
      "Requirements": [
        "R",
        "utils"
      ],
      "Hash": "dc079ccd156cde8647360f473c1fa718"
    },
    "sys": {
      "Package": "sys",
      "Version": "3.4.1",
      "Source": "Repository",
      "Repository": "CRAN",
      "Hash": "34c16f1ef796057bfa06d3f4ff818a5d"
    },
    "tibble": {
      "Package": "tibble",
      "Version": "3.2.1",
      "Source": "Repository",
      "Repository": "CRAN",
      "Requirements": [
        "R",
        "fansi",
        "lifecycle",
        "magrittr",
        "methods",
        "pillar",
        "pkgconfig",
        "rlang",
        "utils",
        "vctrs"
      ],
      "Hash": "a84e2cc86d07289b3b6f5069df7a004c"
    },
    "tidyselect": {
      "Package": "tidyselect",
      "Version": "1.2.0",
      "Source": "Repository",
      "Repository": "CRAN",
      "Requirements": [
        "R",
        "cli",
        "glue",
        "lifecycle",
        "rlang",
        "vctrs",
        "withr"
      ],
      "Hash": "79540e5fcd9e0435af547d885f184fd5"
    },
    "tzdb": {
      "Package": "tzdb",
      "Version": "0.3.0",
      "Source": "Repository",
      "Repository": "CRAN",
      "Requirements": [
        "R",
        "cpp11"
      ],
      "Hash": "b2e1cbce7c903eaf23ec05c58e59fb5e"
    },
    "utf8": {
      "Package": "utf8",
      "Version": "1.2.3",
      "Source": "Repository",
      "Repository": "CRAN",
      "Requirements": [
        "R"
      ],
      "Hash": "1fe17157424bb09c48a8b3b550c753bc"
    },
    "vctrs": {
      "Package": "vctrs",
      "Version": "0.6.1",
      "Source": "Repository",
      "Repository": "CRAN",
      "Requirements": [
        "R",
        "cli",
        "glue",
        "lifecycle",
        "rlang"
      ],
      "Hash": "06eceb3a5d716fd0654cc23ca3d71a99"
    },
    "vroom": {
      "Package": "vroom",
      "Version": "1.6.1",
      "Source": "Repository",
      "Repository": "CRAN",
      "Requirements": [
        "R",
        "bit64",
        "cli",
        "cpp11",
        "crayon",
        "glue",
        "hms",
        "lifecycle",
        "methods",
        "progress",
        "rlang",
        "stats",
        "tibble",
        "tidyselect",
        "tzdb",
        "vctrs",
        "withr"
      ],
      "Hash": "7015a74373b83ffaef64023f4a0f5033"
    },
    "withr": {
      "Package": "withr",
      "Version": "2.5.0",
      "Source": "Repository",
      "Repository": "CRAN",
      "Requirements": [
        "R",
        "grDevices",
        "graphics",
        "stats"
      ],
      "Hash": "c0e49a9760983e81e55cdd9be92e7182"
    },
    "yaml": {
      "Package": "yaml",
      "Version": "2.3.7",
      "Source": "Repository",
      "Repository": "CRAN",
      "Hash": "0d0056cc5383fbc240ccd0cb584bf436"
    }
  }
}<|MERGE_RESOLUTION|>--- conflicted
+++ resolved
@@ -386,8 +386,6 @@
       ],
       "Hash": "b5047343b3825f37ad9d3b5d89aa1078"
     },
-<<<<<<< HEAD
-=======
     "renv": {
       "Package": "renv",
       "Version": "0.17.3",
@@ -430,7 +428,6 @@
       ],
       "Hash": "2681cdea2f2f3446691071ea30f745b5"
     },
->>>>>>> ce991f96
     "rlang": {
       "Package": "rlang",
       "Version": "1.1.0",
